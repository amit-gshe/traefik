--- conflicted
+++ resolved
@@ -8,11 +8,9 @@
 - [Rules in a Separate File](/configuration/backends/file/#rules-in-a-separate-file)
 - [Multiple `.toml` Files](/configuration/backends/file/#multiple-toml-files)
 
-<<<<<<< HEAD
+To enable the file backend, you must either pass the `--file` option to the Træfik binary or put the `[file]` section (with or without inner settings) in the configuration file.
+
 The configuration file allows managing both backends/frontends and HTTPS certificates (which are not [Let's Encrypt](https://letsencrypt.org) certificates generated through Træfik).
-=======
-To enable the file backend, you must either pass the `--file` option to the Træfik binary or put the `[file]` section (with or without inner settings) in the configuration file.
->>>>>>> cda09c84
 
 ## Simple
 
@@ -29,8 +27,8 @@
   [entryPoints.https]
   address = ":443"
     [entryPoints.https.tls]
-      [[entryPoints.https.tls.certificates]]		
-      certFile = "integration/fixtures/https/snitest.org.cert"		
+      [[entryPoints.https.tls.certificates]]
+      certFile = "integration/fixtures/https/snitest.org.cert"
       keyFile = "integration/fixtures/https/snitest.org.key"
 
 [file]
@@ -157,15 +155,16 @@
   entrypoints = ["http", "https"] # overrides defaultEntryPoints
   backend = "backend2"
   rule = "Path:/test"
+  
 # HTTPS certificate
 [[tlsConfiguration]]
-entryPoints = ["https"]
+  entryPoints = ["https"]
   [tlsConfiguration.certificate]
     certFile = "integration/fixtures/https/snitest.com.cert"
     keyFile = "integration/fixtures/https/snitest.com.key"
 
 [[tlsConfiguration]]
-entryPoints = ["https"]
+  entryPoints = ["https"]
   [[tlsConfiguration.certificates]]
   certFile = "integration/fixtures/https/snitest.org.cert"
   keyFile = "integration/fixtures/https/snitest.org.key"
