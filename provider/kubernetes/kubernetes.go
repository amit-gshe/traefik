package kubernetes

import (
	"bufio"
	"bytes"
	"errors"
	"flag"
	"fmt"
	"net"
	"os"
	"reflect"
	"strings"
	"text/template"
	"time"

	"github.com/cenk/backoff"
	"github.com/containous/traefik/job"
	"github.com/containous/traefik/log"
	"github.com/containous/traefik/provider"
	"github.com/containous/traefik/provider/label"
	"github.com/containous/traefik/safe"
	"github.com/containous/traefik/tls"
	"github.com/containous/traefik/types"
	"gopkg.in/yaml.v2"
	corev1 "k8s.io/api/core/v1"
	extensionsv1beta1 "k8s.io/api/extensions/v1beta1"
	"k8s.io/apimachinery/pkg/labels"
	"k8s.io/apimachinery/pkg/util/intstr"
)

var _ provider.Provider = (*Provider)(nil)

const (
	ruleTypePathPrefix         = "PathPrefix"
	ruleTypeReplacePath        = "ReplacePath"
	traefikDefaultRealm        = "traefik"
	traefikDefaultIngressClass = "traefik"
)

// IngressEndpoint holds the endpoint information for the Kubernetes provider
type IngressEndpoint struct {
	IP               string `description:"IP used for Kubernetes Ingress endpoints"`
	Hostname         string `description:"Hostname used for Kubernetes Ingress endpoints"`
	PublishedService string `description:"Published Kubernetes Service to copy status from"`
}

// Provider holds configurations of the provider.
type Provider struct {
	provider.BaseProvider  `mapstructure:",squash" export:"true"`
	Endpoint               string           `description:"Kubernetes server endpoint (required for external cluster client)"`
	Token                  string           `description:"Kubernetes bearer token (not needed for in-cluster client)"`
	CertAuthFilePath       string           `description:"Kubernetes certificate authority file path (not needed for in-cluster client)"`
	DisablePassHostHeaders bool             `description:"Kubernetes disable PassHost Headers" export:"true"`
	EnablePassTLSCert      bool             `description:"Kubernetes enable Pass TLS Client Certs" export:"true"`
	Namespaces             Namespaces       `description:"Kubernetes namespaces" export:"true"`
	LabelSelector          string           `description:"Kubernetes Ingress label selector to use" export:"true"`
	IngressClass           string           `description:"Value of kubernetes.io/ingress.class annotation to watch for" export:"true"`
	IngressEndpoint        *IngressEndpoint `description:"Kubernetes Ingress Endpoint"`
	lastConfiguration      safe.Safe
}

func (p *Provider) newK8sClient(ingressLabelSelector string) (Client, error) {
	ingLabelSel, err := labels.Parse(ingressLabelSelector)
	if err != nil {
		return nil, fmt.Errorf("invalid ingress label selector: %q", ingressLabelSelector)
	}
	log.Infof("ingress label selector is: %q", ingLabelSel)

	withEndpoint := ""
	if p.Endpoint != "" {
		withEndpoint = fmt.Sprintf(" with endpoint %v", p.Endpoint)
	}

	var cl *clientImpl
	if os.Getenv("KUBERNETES_SERVICE_HOST") != "" && os.Getenv("KUBERNETES_SERVICE_PORT") != "" {
		log.Infof("Creating in-cluster Provider client%s", withEndpoint)
		cl, err = newInClusterClient(p.Endpoint)
	} else {
		log.Infof("Creating cluster-external Provider client%s", withEndpoint)
		cl, err = newExternalClusterClient(p.Endpoint, p.Token, p.CertAuthFilePath)
	}

	if err == nil {
		cl.ingressLabelSelector = ingLabelSel
	}

	return cl, err
}

// Provide allows the k8s provider to provide configurations to traefik
// using the given configuration channel.
func (p *Provider) Provide(configurationChan chan<- types.ConfigMessage, pool *safe.Pool, constraints types.Constraints) error {
	// Tell glog (used by client-go) to log into STDERR. Otherwise, we risk
	// certain kinds of API errors getting logged into a directory not
	// available in a `FROM scratch` Docker container, causing glog to abort
	// hard with an exit code > 0.
	err := flag.Set("logtostderr", "true")
	if err != nil {
		return err
	}

	// We require that IngressClasses start with `traefik` to reduce chances of
	// conflict with other Ingress Providers
	if len(p.IngressClass) > 0 && !strings.HasPrefix(p.IngressClass, traefikDefaultIngressClass) {
		return fmt.Errorf("value for IngressClass has to be empty or start with the prefix %q, instead found %q", traefikDefaultIngressClass, p.IngressClass)
	}

	log.Debugf("Using Ingress label selector: %q", p.LabelSelector)
	k8sClient, err := p.newK8sClient(p.LabelSelector)
	if err != nil {
		return err
	}
	p.Constraints = append(p.Constraints, constraints...)

	pool.Go(func(stop chan bool) {
		operation := func() error {
			for {
				stopWatch := make(chan struct{}, 1)
				defer close(stopWatch)
				eventsChan, err := k8sClient.WatchAll(p.Namespaces, stopWatch)
				if err != nil {
					log.Errorf("Error watching kubernetes events: %v", err)
					timer := time.NewTimer(1 * time.Second)
					select {
					case <-timer.C:
						return err
					case <-stop:
						return nil
					}
				}
				for {
					select {
					case <-stop:
						return nil
					case event := <-eventsChan:
						log.Debugf("Received Kubernetes event kind %T", event)

						templateObjects, err := p.loadIngresses(k8sClient)
						if err != nil {
							return err
						}

						if reflect.DeepEqual(p.lastConfiguration.Get(), templateObjects) {
							log.Debugf("Skipping Kubernetes event kind %T", event)
						} else {
							p.lastConfiguration.Set(templateObjects)
							configurationChan <- types.ConfigMessage{
								ProviderName:  "kubernetes",
								Configuration: p.loadConfig(*templateObjects),
							}
						}
					}
				}
			}
		}

		notify := func(err error, time time.Duration) {
			log.Errorf("Provider connection error: %s; retrying in %s", err, time)
		}
		err := backoff.RetryNotify(safe.OperationWithRecover(operation), job.NewBackOff(backoff.NewExponentialBackOff()), notify)
		if err != nil {
			log.Errorf("Cannot connect to Provider: %s", err)
		}
	})

	return nil
}

func (p *Provider) loadIngresses(k8sClient Client) (*types.Configuration, error) {
	ingresses := k8sClient.GetIngresses()

	templateObjects := types.Configuration{
		Backends:  map[string]*types.Backend{},
		Frontends: map[string]*types.Frontend{},
	}

	for _, i := range ingresses {
		annotationIngressClass := getAnnotationName(i.Annotations, annotationKubernetesIngressClass)
		ingressClass := i.Annotations[annotationIngressClass]

		if !p.shouldProcessIngress(ingressClass) {
			continue
		}

		tlsSection, err := getTLS(i, k8sClient)
		if err != nil {
			log.Errorf("Error configuring TLS for ingress %s/%s: %v", i.Namespace, i.Name, err)
			continue
		}
		templateObjects.TLS = append(templateObjects.TLS, tlsSection...)

		for _, r := range i.Spec.Rules {
			if r.HTTP == nil {
				log.Warn("Error in ingress: HTTP is nil")
				continue
			}

			for _, pa := range r.HTTP.Paths {
				baseName := r.Host + pa.Path
				if _, exists := templateObjects.Backends[baseName]; !exists {
					templateObjects.Backends[baseName] = &types.Backend{
						Servers: make(map[string]types.Server),
						LoadBalancer: &types.LoadBalancer{
							Method: "wrr",
						},
					}
				}

				annotationAuthRealm := getAnnotationName(i.Annotations, annotationKubernetesAuthRealm)
				if realm := i.Annotations[annotationAuthRealm]; realm != "" && realm != traefikDefaultRealm {
					log.Errorf("Value for annotation %q on ingress %s/%s invalid: no realm customization supported", annotationAuthRealm, i.Namespace, i.Name)
					delete(templateObjects.Backends, baseName)
					continue
				}

				if _, exists := templateObjects.Frontends[baseName]; !exists {
					basicAuthCreds, err := handleBasicAuthConfig(i, k8sClient)
					if err != nil {
						log.Errorf("Failed to retrieve basic auth configuration for ingress %s/%s: %s", i.Namespace, i.Name, err)
						continue
					}

					passHostHeader := getBoolValue(i.Annotations, annotationKubernetesPreserveHost, !p.DisablePassHostHeaders)
					passTLSCert := getBoolValue(i.Annotations, annotationKubernetesPassTLSCert, p.EnablePassTLSCert)
					priority := getIntValue(i.Annotations, annotationKubernetesPriority, 0)
					entryPoints := getSliceStringValue(i.Annotations, annotationKubernetesFrontendEntryPoints)

					templateObjects.Frontends[baseName] = &types.Frontend{
						Backend:        baseName,
						PassHostHeader: passHostHeader,
						PassTLSCert:    passTLSCert,
						Routes:         make(map[string]types.Route),
						Priority:       priority,
						BasicAuth:      basicAuthCreds,
						WhiteList:      getWhiteList(i),
						Redirect:       getFrontendRedirect(i),
						EntryPoints:    entryPoints,
						Headers:        getHeader(i),
						Errors:         getErrorPages(i),
						RateLimit:      getRateLimit(i),
					}
				}

				if len(r.Host) > 0 {
					if _, exists := templateObjects.Frontends[baseName].Routes[r.Host]; !exists {
						templateObjects.Frontends[baseName].Routes[r.Host] = types.Route{
							Rule: getRuleForHost(r.Host),
						}
					}
				}

				rule, err := getRuleForPath(pa, i)
				if err != nil {
					log.Errorf("Failed to get rule for ingress %s/%s: %s", i.Namespace, i.Name, err)
					delete(templateObjects.Frontends, baseName)
					continue
				}
				if rule != "" {
					templateObjects.Frontends[baseName].Routes[pa.Path] = types.Route{
						Rule: rule,
					}
				}

				service, exists, err := k8sClient.GetService(i.Namespace, pa.Backend.ServiceName)
				if err != nil {
					log.Errorf("Error while retrieving service information from k8s API %s/%s: %v", i.Namespace, pa.Backend.ServiceName, err)
					return nil, err
				}

				if !exists {
					log.Errorf("Service not found for %s/%s", i.Namespace, pa.Backend.ServiceName)
					delete(templateObjects.Frontends, baseName)
					continue
				}

				templateObjects.Backends[baseName].CircuitBreaker = getCircuitBreaker(service)
				templateObjects.Backends[baseName].LoadBalancer = getLoadBalancer(service)
				templateObjects.Backends[baseName].MaxConn = getMaxConn(service)
				templateObjects.Backends[baseName].Buffering = getBuffering(service)

				protocol := label.DefaultProtocol
				for _, port := range service.Spec.Ports {
					if equalPorts(port, pa.Backend.ServicePort) {
						if port.Port == 443 || strings.HasPrefix(port.Name, "https") {
							protocol = "https"
						}

						if service.Spec.Type == "ExternalName" {
							url := protocol + "://" + service.Spec.ExternalName
							name := url
							if port.Port != 443 && port.Port != 80 {
								url = fmt.Sprintf("%s:%d", url, port.Port)
							}

							templateObjects.Backends[baseName].Servers[name] = types.Server{
								URL:    url,
								Weight: label.DefaultWeight,
							}
						} else {
							endpoints, exists, err := k8sClient.GetEndpoints(service.Namespace, service.Name)
							if err != nil {
								log.Errorf("Error retrieving endpoints %s/%s: %v", service.Namespace, service.Name, err)
								return nil, err
							}

							if !exists {
								log.Warnf("Endpoints not found for %s/%s", service.Namespace, service.Name)
								break
							}

							if len(endpoints.Subsets) == 0 {
								log.Warnf("Endpoints not available for %s/%s", service.Namespace, service.Name)
								break
							}

							for _, subset := range endpoints.Subsets {
								endpointPort := endpointPortNumber(port, subset.Ports)
								if endpointPort == 0 {
									// endpoint port does not match service.
									continue
								}
								for _, address := range subset.Addresses {
<<<<<<< HEAD
									url := fmt.Sprintf("%s://%s:%d", protocol, address.IP, endpointPort)
=======
									url := protocol + "://" + net.JoinHostPort(address.IP, strconv.Itoa(endpointPortNumber(port, subset.Ports)))
>>>>>>> 446d73fc
									name := url
									if address.TargetRef != nil && address.TargetRef.Name != "" {
										name = address.TargetRef.Name
									}
									templateObjects.Backends[baseName].Servers[name] = types.Server{
										URL:    url,
										Weight: label.DefaultWeight,
									}
								}
							}
						}
						break
					}
				}
			}
		}

		err = p.updateIngressStatus(i, k8sClient)
		if err != nil {
			log.Errorf("Cannot update Ingress %s/%s due to error: %v", i.Namespace, i.Name, err)
		}
	}
	return &templateObjects, nil
}

func (p *Provider) updateIngressStatus(i *extensionsv1beta1.Ingress, k8sClient Client) error {
	// Only process if an IngressEndpoint has been configured
	if p.IngressEndpoint == nil {
		return nil
	}

	if len(p.IngressEndpoint.PublishedService) == 0 {
		if len(p.IngressEndpoint.IP) == 0 && len(p.IngressEndpoint.Hostname) == 0 {
			return errors.New("publishedService or ip or hostname must be defined")
		}

		return k8sClient.UpdateIngressStatus(i.Namespace, i.Name, p.IngressEndpoint.IP, p.IngressEndpoint.Hostname)
	}

	serviceInfo := strings.Split(p.IngressEndpoint.PublishedService, "/")
	if len(serviceInfo) != 2 {
		return fmt.Errorf("invalid publishedService format (expected 'namespace/service' format): %s", p.IngressEndpoint.PublishedService)
	}
	serviceNamespace, serviceName := serviceInfo[0], serviceInfo[1]

	service, exists, err := k8sClient.GetService(serviceNamespace, serviceName)
	if err != nil {
		return fmt.Errorf("cannot get service %s, received error: %s", p.IngressEndpoint.PublishedService, err)
	}

	if exists && service.Status.LoadBalancer.Ingress == nil {
		// service exists, but has no Load Balancer status
		log.Debugf("Skipping updating Ingress %s/%s due to service %s having no status set", i.Namespace, i.Name, p.IngressEndpoint.PublishedService)
		return nil
	}

	if !exists {
		return fmt.Errorf("missing service: %s", p.IngressEndpoint.PublishedService)
	}

	return k8sClient.UpdateIngressStatus(i.Namespace, i.Name, service.Status.LoadBalancer.Ingress[0].IP, service.Status.LoadBalancer.Ingress[0].Hostname)
}

func (p *Provider) loadConfig(templateObjects types.Configuration) *types.Configuration {
	var FuncMap = template.FuncMap{}
	configuration, err := p.GetConfiguration("templates/kubernetes.tmpl", FuncMap, templateObjects)
	if err != nil {
		log.Error(err)
	}
	return configuration
}

func getRuleForPath(pa extensionsv1beta1.HTTPIngressPath, i *extensionsv1beta1.Ingress) (string, error) {
	if len(pa.Path) == 0 {
		return "", nil
	}

	ruleType := getStringValue(i.Annotations, annotationKubernetesRuleType, ruleTypePathPrefix)
	rules := []string{ruleType + ":" + pa.Path}

	var pathReplaceAnnotation string
	if ruleType == ruleTypeReplacePath {
		pathReplaceAnnotation = annotationKubernetesRuleType
	}

	if rewriteTarget := getStringValue(i.Annotations, annotationKubernetesRewriteTarget, ""); rewriteTarget != "" {
		if pathReplaceAnnotation != "" {
			return "", fmt.Errorf("rewrite-target must not be used together with annotation %q", pathReplaceAnnotation)
		}
		rules = append(rules, ruleTypeReplacePath+":"+rewriteTarget)
		pathReplaceAnnotation = annotationKubernetesRewriteTarget
	}

	if rootPath := getStringValue(i.Annotations, annotationKubernetesAppRoot, ""); rootPath != "" && pa.Path == "/" {
		if pathReplaceAnnotation != "" {
			return "", fmt.Errorf("app-root must not be used together with annotation %q", pathReplaceAnnotation)
		}
		rules = append(rules, ruleTypeReplacePath+":"+rootPath)
	}
	return strings.Join(rules, ";"), nil
}

func getRuleForHost(host string) string {
	if strings.Contains(host, "*") {
		return "HostRegexp:" + strings.Replace(host, "*", "{subdomain:[A-Za-z0-9-_]+}", 1)
	}
	return "Host:" + host
}

func handleBasicAuthConfig(i *extensionsv1beta1.Ingress, k8sClient Client) ([]string, error) {
	annotationAuthType := getAnnotationName(i.Annotations, annotationKubernetesAuthType)
	authType, exists := i.Annotations[annotationAuthType]
	if !exists {
		return nil, nil
	}

	if strings.ToLower(authType) != "basic" {
		return nil, fmt.Errorf("unsupported auth-type on annotation ingress.kubernetes.io/auth-type: %q", authType)
	}

	authSecret := getStringValue(i.Annotations, annotationKubernetesAuthSecret, "")
	if authSecret == "" {
		return nil, errors.New("auth-secret annotation ingress.kubernetes.io/auth-secret must be set")
	}

	basicAuthCreds, err := loadAuthCredentials(i.Namespace, authSecret, k8sClient)
	if err != nil {
		return nil, fmt.Errorf("failed to load auth credentials: %s", err)
	}

	return basicAuthCreds, nil
}

func loadAuthCredentials(namespace, secretName string, k8sClient Client) ([]string, error) {
	secret, ok, err := k8sClient.GetSecret(namespace, secretName)
	switch { // keep order of case conditions
	case err != nil:
		return nil, fmt.Errorf("failed to fetch secret %q/%q: %s", namespace, secretName, err)
	case !ok:
		return nil, fmt.Errorf("secret %q/%q not found", namespace, secretName)
	case secret == nil:
		return nil, fmt.Errorf("data for secret %q/%q must not be nil", namespace, secretName)
	case len(secret.Data) != 1:
		return nil, fmt.Errorf("found %d elements for secret %q/%q, must be single element exactly", len(secret.Data), namespace, secretName)
	default:
	}
	var firstSecret []byte
	for _, v := range secret.Data {
		firstSecret = v
		break
	}
	creds := make([]string, 0)
	scanner := bufio.NewScanner(bytes.NewReader(firstSecret))
	for scanner.Scan() {
		if cred := scanner.Text(); cred != "" {
			creds = append(creds, cred)
		}
	}
	if len(creds) == 0 {
		return nil, fmt.Errorf("secret %q/%q does not contain any credentials", namespace, secretName)
	}

	return creds, nil
}

func getTLS(ingress *extensionsv1beta1.Ingress, k8sClient Client) ([]*tls.Configuration, error) {
	var tlsConfigs []*tls.Configuration

	for _, t := range ingress.Spec.TLS {
		tlsSecret, exists, err := k8sClient.GetSecret(ingress.Namespace, t.SecretName)
		if err != nil {
			return nil, fmt.Errorf("failed to fetch secret %s/%s: %v", ingress.Namespace, t.SecretName, err)
		}
		if !exists {
			return nil, fmt.Errorf("secret %s/%s does not exist", ingress.Namespace, t.SecretName)
		}

		tlsCrtData, tlsCrtExists := tlsSecret.Data["tls.crt"]
		tlsKeyData, tlsKeyExists := tlsSecret.Data["tls.key"]

		var missingEntries []string
		if !tlsCrtExists {
			missingEntries = append(missingEntries, "tls.crt")
		}
		if !tlsKeyExists {
			missingEntries = append(missingEntries, "tls.key")
		}
		if len(missingEntries) > 0 {
			return nil, fmt.Errorf("secret %s/%s is missing the following TLS data entries: %s",
				ingress.Namespace, t.SecretName, strings.Join(missingEntries, ", "))
		}

		entryPoints := getSliceStringValue(ingress.Annotations, annotationKubernetesFrontendEntryPoints)

		tlsConfig := &tls.Configuration{
			EntryPoints: entryPoints,
			Certificate: &tls.Certificate{
				CertFile: tls.FileOrContent(tlsCrtData),
				KeyFile:  tls.FileOrContent(tlsKeyData),
			},
		}

		tlsConfigs = append(tlsConfigs, tlsConfig)
	}

	return tlsConfigs, nil
}

// endpointPortNumber returns the port to be used for this endpoint. It is zero
// if the endpoint does not match the given service port.
func endpointPortNumber(servicePort corev1.ServicePort, endpointPorts []corev1.EndpointPort) int32 {
	// Is this reasonable to assume?
	if len(endpointPorts) == 0 {
		return servicePort.Port
	}

	for _, endpointPort := range endpointPorts {
		// For matching endpoints, the port names must correspond, either by
		// being empty or non-empty. Multi-port services mandate non-empty
		// names and allow us to filter for the right addresses.
		if servicePort.Name == endpointPort.Name {
			return endpointPort.Port
		}
	}
	return 0
}

func equalPorts(servicePort corev1.ServicePort, ingressPort intstr.IntOrString) bool {
	if int(servicePort.Port) == ingressPort.IntValue() {
		return true
	}
	if servicePort.Name != "" && servicePort.Name == ingressPort.String() {
		return true
	}
	return false
}

func (p *Provider) shouldProcessIngress(annotationIngressClass string) bool {
	if len(p.IngressClass) == 0 {
		return len(annotationIngressClass) == 0 || annotationIngressClass == traefikDefaultIngressClass
	}
	return annotationIngressClass == p.IngressClass
}

func getFrontendRedirect(i *extensionsv1beta1.Ingress) *types.Redirect {
	permanent := getBoolValue(i.Annotations, annotationKubernetesRedirectPermanent, false)

	redirectEntryPoint := getStringValue(i.Annotations, annotationKubernetesRedirectEntryPoint, "")
	if len(redirectEntryPoint) > 0 {
		return &types.Redirect{
			EntryPoint: redirectEntryPoint,
			Permanent:  permanent,
		}
	}

	redirectRegex := getStringValue(i.Annotations, annotationKubernetesRedirectRegex, "")
	redirectReplacement := getStringValue(i.Annotations, annotationKubernetesRedirectReplacement, "")
	if len(redirectRegex) > 0 && len(redirectReplacement) > 0 {
		return &types.Redirect{
			Regex:       redirectRegex,
			Replacement: redirectReplacement,
			Permanent:   permanent,
		}
	}

	return nil
}

func getWhiteList(i *extensionsv1beta1.Ingress) *types.WhiteList {
	ranges := getSliceStringValue(i.Annotations, annotationKubernetesWhiteListSourceRange)
	if len(ranges) <= 0 {
		return nil
	}

	return &types.WhiteList{
		SourceRange:      ranges,
		UseXForwardedFor: getBoolValue(i.Annotations, annotationKubernetesWhiteListUseXForwardedFor, false),
	}
}

func getBuffering(service *corev1.Service) *types.Buffering {
	var buffering *types.Buffering

	bufferingRaw := getStringValue(service.Annotations, annotationKubernetesBuffering, "")

	if len(bufferingRaw) > 0 {
		buffering = &types.Buffering{}
		err := yaml.Unmarshal([]byte(bufferingRaw), buffering)
		if err != nil {
			log.Error(err)
			return nil
		}
	}

	return buffering
}

func getLoadBalancer(service *corev1.Service) *types.LoadBalancer {
	loadBalancer := &types.LoadBalancer{
		Method: "wrr",
	}

	if getStringValue(service.Annotations, annotationKubernetesLoadBalancerMethod, "") == "drr" {
		loadBalancer.Method = "drr"
	}

	if sticky := service.Annotations[label.TraefikBackendLoadBalancerSticky]; len(sticky) > 0 {
		log.Warnf("Deprecated configuration found: %s. Please use %s.", label.TraefikBackendLoadBalancerSticky, annotationKubernetesAffinity)
		loadBalancer.Sticky = strings.EqualFold(strings.TrimSpace(sticky), "true")
	}

	if stickiness := getStickiness(service); stickiness != nil {
		loadBalancer.Stickiness = stickiness
	}

	return loadBalancer
}

func getStickiness(service *corev1.Service) *types.Stickiness {
	if getBoolValue(service.Annotations, annotationKubernetesAffinity, false) {
		stickiness := &types.Stickiness{}
		if cookieName := getStringValue(service.Annotations, annotationKubernetesSessionCookieName, ""); len(cookieName) > 0 {
			stickiness.CookieName = cookieName
		}
		return stickiness
	}
	return nil
}

func getHeader(i *extensionsv1beta1.Ingress) *types.Headers {
	headers := &types.Headers{
		CustomRequestHeaders:    getMapValue(i.Annotations, annotationKubernetesCustomRequestHeaders),
		CustomResponseHeaders:   getMapValue(i.Annotations, annotationKubernetesCustomResponseHeaders),
		AllowedHosts:            getSliceStringValue(i.Annotations, annotationKubernetesAllowedHosts),
		HostsProxyHeaders:       getSliceStringValue(i.Annotations, annotationKubernetesProxyHeaders),
		SSLForceHost:            getBoolValue(i.Annotations, annotationKubernetesSSLForceHost, false),
		SSLRedirect:             getBoolValue(i.Annotations, annotationKubernetesSSLRedirect, false),
		SSLTemporaryRedirect:    getBoolValue(i.Annotations, annotationKubernetesSSLTemporaryRedirect, false),
		SSLHost:                 getStringValue(i.Annotations, annotationKubernetesSSLHost, ""),
		SSLProxyHeaders:         getMapValue(i.Annotations, annotationKubernetesSSLProxyHeaders),
		STSSeconds:              getInt64Value(i.Annotations, annotationKubernetesHSTSMaxAge, 0),
		STSIncludeSubdomains:    getBoolValue(i.Annotations, annotationKubernetesHSTSIncludeSubdomains, false),
		STSPreload:              getBoolValue(i.Annotations, annotationKubernetesHSTSPreload, false),
		ForceSTSHeader:          getBoolValue(i.Annotations, annotationKubernetesForceHSTSHeader, false),
		FrameDeny:               getBoolValue(i.Annotations, annotationKubernetesFrameDeny, false),
		CustomFrameOptionsValue: getStringValue(i.Annotations, annotationKubernetesCustomFrameOptionsValue, ""),
		ContentTypeNosniff:      getBoolValue(i.Annotations, annotationKubernetesContentTypeNosniff, false),
		BrowserXSSFilter:        getBoolValue(i.Annotations, annotationKubernetesBrowserXSSFilter, false),
		CustomBrowserXSSValue:   getStringValue(i.Annotations, annotationKubernetesCustomBrowserXSSValue, ""),
		ContentSecurityPolicy:   getStringValue(i.Annotations, annotationKubernetesContentSecurityPolicy, ""),
		PublicKey:               getStringValue(i.Annotations, annotationKubernetesPublicKey, ""),
		ReferrerPolicy:          getStringValue(i.Annotations, annotationKubernetesReferrerPolicy, ""),
		IsDevelopment:           getBoolValue(i.Annotations, annotationKubernetesIsDevelopment, false),
	}

	if !headers.HasSecureHeadersDefined() && !headers.HasCustomHeadersDefined() {
		return nil
	}

	return headers
}

func getMaxConn(service *corev1.Service) *types.MaxConn {
	amount := getInt64Value(service.Annotations, annotationKubernetesMaxConnAmount, -1)
	extractorFunc := getStringValue(service.Annotations, annotationKubernetesMaxConnExtractorFunc, "")
	if amount >= 0 && len(extractorFunc) > 0 {
		return &types.MaxConn{
			ExtractorFunc: extractorFunc,
			Amount:        amount,
		}
	}
	return nil
}

func getCircuitBreaker(service *corev1.Service) *types.CircuitBreaker {
	if expression := getStringValue(service.Annotations, annotationKubernetesCircuitBreakerExpression, ""); expression != "" {
		return &types.CircuitBreaker{
			Expression: expression,
		}
	}
	return nil
}

func getErrorPages(i *extensionsv1beta1.Ingress) map[string]*types.ErrorPage {
	var errorPages map[string]*types.ErrorPage

	pagesRaw := getStringValue(i.Annotations, annotationKubernetesErrorPages, "")
	if len(pagesRaw) > 0 {
		errorPages = make(map[string]*types.ErrorPage)
		err := yaml.Unmarshal([]byte(pagesRaw), errorPages)
		if err != nil {
			log.Error(err)
			return nil
		}
	}

	return errorPages
}

func getRateLimit(i *extensionsv1beta1.Ingress) *types.RateLimit {
	var rateLimit *types.RateLimit

	rateRaw := getStringValue(i.Annotations, annotationKubernetesRateLimit, "")
	if len(rateRaw) > 0 {
		rateLimit = &types.RateLimit{}
		err := yaml.Unmarshal([]byte(rateRaw), rateLimit)
		if err != nil {
			log.Error(err)
			return nil
		}
	}

	return rateLimit
}<|MERGE_RESOLUTION|>--- conflicted
+++ resolved
@@ -9,6 +9,7 @@
 	"net"
 	"os"
 	"reflect"
+	"strconv"
 	"strings"
 	"text/template"
 	"time"
@@ -320,11 +321,7 @@
 									continue
 								}
 								for _, address := range subset.Addresses {
-<<<<<<< HEAD
-									url := fmt.Sprintf("%s://%s:%d", protocol, address.IP, endpointPort)
-=======
-									url := protocol + "://" + net.JoinHostPort(address.IP, strconv.Itoa(endpointPortNumber(port, subset.Ports)))
->>>>>>> 446d73fc
+									url := protocol + "://" + net.JoinHostPort(address.IP, strconv.FormatInt(int64(endpointPort), 10))
 									name := url
 									if address.TargetRef != nil && address.TargetRef.Name != "" {
 										name = address.TargetRef.Name
